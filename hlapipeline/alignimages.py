--- conflicted
+++ resolved
@@ -33,14 +33,10 @@
 MIN_OBSERVABLE_THRESHOLD = 10
 MIN_CROSS_MATCHES = 3
 MIN_FIT_MATCHES = 6
-<<<<<<< HEAD
-MAX_FIT_RMS = 1.0
+MAX_FIT_RMS = 10 # RMS now in mas, 1.0
 MAX_ITERATIONS = 10
 TOL_SCALE_FACTOR = 1.15#1.05
 TOL_START = 100.
-=======
-MAX_FIT_RMS = 10 # RMS now in mas, 1.0
->>>>>>> 2fa8ba2e
 
 # Module-level dictionary contains instrument/detector-specific parameters used later on in the script.
 detector_specific_params = {"acs":
@@ -53,7 +49,7 @@
                                       "classify": False,
                                       "threshold": 10},
                                  "wfc":
-                                     {"fwhmpsf": 0.13,#0.076
+                                     {"fwhmpsf": 0.076,#0.13
                                       "classify": True,
                                       "threshold": -1.1}},
                             "wfc3":
@@ -310,11 +306,9 @@
                         print("Not enough cross matches found in any catalog - no processing done.")
                         return(1)
                 elif max_rms_val > MAX_FIT_RMS:
-<<<<<<< HEAD
                     if catalogIndex <= numCatalogs-1:
-                        print("Fit RMS value(s) X_rms= {}, Y_rms = {} greater than the maximum threshold value {}.".format(item.meta['tweakwcs_info']['rms'][0], item.meta['tweakwcs_info']['rms'][1],MAX_FIT_RMS))
+                        print("Fit RMS value = {}mas greater than the maximum threshold value {}.".format(item.meta['tweakwcs_info']['FIT_RMS'].value, MAX_FIT_RMS))
                         if iter_ctr <= MAX_ITERATIONS:
-
                             #new_tolerance = math.ceil(radial_shift)
                             new_tolerance =  radial_shift*TOL_SCALE_FACTOR
                             if new_tolerance < 1.0:
@@ -335,14 +329,6 @@
                             catalogIndex += 1
                             retry_fit = True
                             break
-=======
-                    if catalogIndex < numCatalogs-1:
-                        print("Fit RMS value = {}mas greater than the maximum threshold value {}.".format(item.meta['tweakwcs_info']['FIT_RMS'].value,MAX_FIT_RMS))
-                        print("Try again with the next catalog")
-                        catalogIndex += 1
-                        retry_fit = True
-                        break
->>>>>>> 2fa8ba2e
                     else:
                         print("Fit RMS values too large using any catalog - no processing done.")
                         return(1)
@@ -614,8 +600,4 @@
     update_hdr_wcs = convert_string_tf_to_boolean(ARGS.update_hdr_wcs)
 
     # Get to it!
-<<<<<<< HEAD
-    return_value = perform_align(input_list,archive,clobber,debug,update_hdr_wcs)
-=======
-    return_value = perform_align(input_list,archive,clobber,update_hdr_wcs)
->>>>>>> 2fa8ba2e
+    return_value = perform_align(input_list,archive,clobber,debug,update_hdr_wcs)