""" Utility to filter datasets which cannot be aligned 

The function analyze_data opens an input list containing FLT or FLC FITS file 
names in order to access the primary header data.  Based upon the values of specified 
FITS keywords, the function determines whether or not each file within this dataset 
can be reconciled against an astrometric catalog and, for multiple images, used to create 
a mosaic.

"""
from astropy.io.fits import getheader
from astropy.table import Table
import math
import pdb
__all__ = ['analyze_data']

def analyze_data(inputFileList, **kwargs):
    """
    Determine if images within the dataset can be aligned
   
    Parameters
    ==========
    inputFileList: list
        List containing FLT or FLC filenames for all input images which comprise an associated 
        dataset where 'associated dataset' may be a single image, multiple images, an association, 
        or a number of associations

    Returns
    =======
    outputTable: object
        Astropy Table object containing data pertaining to the associated dataset, including 
        the doProcess bool

    Notes 
    =====
    The keyword/value pairs below define the "cannot process categories".
    OBSTYPE : not IMAGING
    MTFLAG : T
    SCAN-TYP : C or D (or !N)
    FILTER : G*, *POL*
    FILTER1 : G*, *POL*
    FILTER2 : G*, *POL*
    APERTURE : *GRISM*, G*-REF, RAMP, *POL*
    TARGNAME : DARK, TUNGSTEN, BIAS, FLAT, EARTH-CALIB, DEUTERIUM
    EXPOTIME : 0 

    Keywords only for WFC3 data: SCAN_TYP and FILTER
    Keywords only for ACS data: FILTER1 and FILTER2
    """
    OBSKEY = 'OBSTYPE'
    MTKEY  = 'MTFLAG'
    SCNKEY = 'SCAN_TYP'
    FILKEY = 'FILTER'
    FILKEY1 = 'FILTER1'
    FILKEY2 = 'FILTER2'
    APKEY  = 'APERTURE'
    TARKEY = 'TARGNAME'
    EXPKEY = 'EXPTIME'
    DATEKEY = 'DATE-OBS'

    filtNameList = [FILKEY1, FILKEY2]

    catalog = None
    foundSources = 0 
    rms_x = None
    rms_y = None
    matchSources = 0 
    isSuccess = False
    dateObs = None
    namesArray = ('imageName', 'instrument', 'detector', 'filter', 'aperture', 'obstype', 
            'subarray', 'dateObs', 'doProcess', 'catalog', '# found sources', '# match sources', 
            'rms_x', 'rms_y', 'isSuccess')
    dataType = ('S20', 'S20', 'S20', 'S20', 'S20', 'S20', 'b', 'S20', 'b', 'S20', 'i4', 'i4', 'f8', 'f8', 'b')

    # Create an astropy table
    outputTable = Table(names=namesArray,dtype=dataType)

    # Loop over the list of images to determine viability for alignment processing
    # Capture the data characteristics before any evaluation so the information is
    # available for the output table regardless of which keyword is used to 
    # to determine the data is not viable for alignment.

    for inputFile in inputFileList:

        header_hdu  = 0
        header_data = getheader(inputFile, header_hdu)

        # Keywords to use potentially for analysis
        instrume = (header_data['INSTRUME']).upper()
        detector = (header_data['DETECTOR']).upper()
        subarray = header_data['SUBARRAY']
        dateObs  = header_data['DATE-OBS']
        obstype  = (header_data[OBSKEY]).upper()
        mtflag   = (header_data[MTKEY]).upper()
<<<<<<< HEAD
        if instrume == "WFC3":
            scan_typ = (header_data[SCNKEY]).upper()
        else: scan_typ = ""
        if instrume == "WFC3":
            sfilter  = (header_data[FILKEY]).upper()
        if instrume == "ACS":
            sfilter = ""
            filtname_list = ["FILTER1","FILTER2"]
            for filtname in filtname_list:
                if (header_data[filtname]).upper()[0] in ("F","G","P"):
                    if len(sfilter) > 0:
                        sfilter+="_"
                    sfilter+=(header_data[filtname]).upper()[0]
        aperture = (header_data[APKEY]).upper()
        targname = (header_data[TARKEY]).upper()
        expotime = header_data[EXPKEY]

=======

        # Keywords to use potentially for analysis
        instrume = (header_data['INSTRUME']).upper()
        detector = (header_data['DETECTOR']).upper()
        subarray = header_data['SUBARRAY']
        dataObs  = header_data['DATE-OBS']
        
        scan_typ = ''
        if instrume == 'WFC3':
            scan_typ = (header_data[SCNKEY]).upper()

        sfilter = ''
        if instrume == 'WFC3':
            sfilter  = (header_data[FILKEY]).upper()
        # Concatenate the two ACS filter names together with an underscore
        # If the filter name is blank, skip it
        if instrume == 'ACS':
            for filtname in filtNameList:

                # The filter keyword value could be zero or more blank spaces 
                # Strip the name down to non-zero leading or trailing blanks
                if len(header_data[filtname].upper().strip()) > 0:

                    # If the current filter variable already has some content,
                    # need to append an underscore before adding more text
                    if len(sfilter) > 0:
                        sfilter += '_'
                    sfilter += header_data[filtname].upper().strip()

        aperture = (header_data[APKEY]).upper()
        targname = (header_data[TARKEY]).upper()
        expotime = header_data[EXPKEY]
>>>>>>> 01bcfdab

        # Determine if the image has one of these conditions.  The routine
        # will exit processing upon the first satisfied condition.

        noProcKey   = None
        noProcValue = None
        doProcess = True
        # Imaging vs spectroscopic or coronagraphic
        if obstype != 'IMAGING':
            noProcKey   = OBSKEY
            noProcValue = obstype 

        # Moving target
        elif mtflag == 'T':
            noProcKey   = MTKEY
            noProcValue = mtflag 

<<<<<<< HEAD
        # Bostrophidon without or with dwell
        elif instrume == 'WFC3' and any ([scan_typ == 'C', scan_typ == 'D']):
=======
        # Bostrophidon without or with dwell (WFC3 only)
        elif any ([scan_typ == 'C', scan_typ == 'D']):
>>>>>>> 01bcfdab
            noProcKey   = SCNKEY
            noProcValue = scan_typ

        # Filter which begins with !F (e.g., 'POL*' or 'G*')
        # The sfilter variable may be the concatenation of two filters (f160_clear) - 
        # look at the first character of each filter to see if the character is !F
        elif sfilter[0] != 'F' and sfilter[0] != '' and sfilter[0] != 'C' : 
            noProcKey   = FILKEY
            noProcValue = sfilter

        elif '_' in sfilter:
            pos = sfilter.index('_')
            pos += 1

            if sfilter[pos] != 'F' and sfilter[pos] != '' and sfilter[pos] != 'C' : 
                noProcKey   = FILKEY
                noProcValue = sfilter

        # Ramp, polarizer, or grism 
        elif any (x in aperture for x in ['RAMP', 'POL', 'GRISM', '-REF']):
            noProcKey   = APKEY
            noProcValue = aperture 

        # Calibration target
        elif any (x in targname for x in ['DARK', 'TUNG', 'BIAS', 'FLAT', 'DEUT', 'EARTH-CAL']):
            noProcKey   = TARKEY
            noProcValue = targname

        # Exposure time of zero
        elif math.isclose(expotime, 0.0, abs_tol=1e-5):
            noProcKey   = EXPKEY
            noProcValue = expotime 

        if (noProcKey is not None):
            doProcess = False

            # Issue message to log file - reports the first issue which makes the file ineligible
            # for alignment
            issue_msg(inputFile, noProcKey, noProcValue)


        # Populate a row of the table
        outputTable.add_row([inputFile, instrume, detector, sfilter, aperture, obstype, 
                             subarray, dateObs, doProcess, catalog, foundSources, matchSources, 
                             rms_x, rms_y, isSuccess])

    return(outputTable)


def issue_msg(filename, key, value):
    """ Generate a message for the output log indicating the file/association will not
        be processed as the characteristics of the data are known to be inconsistent
        with alignment.
    """

    print('\nDataset ' + filename + ' has (keyword = value) of (' + key + ' = ' + str(value) + ').')
    print('Dataset cannot be aligned.\n')
<|MERGE_RESOLUTION|>--- conflicted
+++ resolved
@@ -91,26 +91,7 @@
         dateObs  = header_data['DATE-OBS']
         obstype  = (header_data[OBSKEY]).upper()
         mtflag   = (header_data[MTKEY]).upper()
-<<<<<<< HEAD
-        if instrume == "WFC3":
-            scan_typ = (header_data[SCNKEY]).upper()
-        else: scan_typ = ""
-        if instrume == "WFC3":
-            sfilter  = (header_data[FILKEY]).upper()
-        if instrume == "ACS":
-            sfilter = ""
-            filtname_list = ["FILTER1","FILTER2"]
-            for filtname in filtname_list:
-                if (header_data[filtname]).upper()[0] in ("F","G","P"):
-                    if len(sfilter) > 0:
-                        sfilter+="_"
-                    sfilter+=(header_data[filtname]).upper()[0]
-        aperture = (header_data[APKEY]).upper()
-        targname = (header_data[TARKEY]).upper()
-        expotime = header_data[EXPKEY]
-
-=======
-
+        
         # Keywords to use potentially for analysis
         instrume = (header_data['INSTRUME']).upper()
         detector = (header_data['DETECTOR']).upper()
@@ -142,7 +123,6 @@
         aperture = (header_data[APKEY]).upper()
         targname = (header_data[TARKEY]).upper()
         expotime = header_data[EXPKEY]
->>>>>>> 01bcfdab
 
         # Determine if the image has one of these conditions.  The routine
         # will exit processing upon the first satisfied condition.
@@ -159,14 +139,8 @@
         elif mtflag == 'T':
             noProcKey   = MTKEY
             noProcValue = mtflag 
-
-<<<<<<< HEAD
-        # Bostrophidon without or with dwell
-        elif instrume == 'WFC3' and any ([scan_typ == 'C', scan_typ == 'D']):
-=======
         # Bostrophidon without or with dwell (WFC3 only)
         elif any ([scan_typ == 'C', scan_typ == 'D']):
->>>>>>> 01bcfdab
             noProcKey   = SCNKEY
             noProcValue = scan_typ
 
